{
  "name": "@sodazone/ocelloids-client",
  "version": "2.3.7-dev.0",
  "type": "module",
  "description": "Ocelloids client library",
  "author": "SO/DA <projects@soda.zone>",
  "contributors": [
    "Marc Fornós <marc@soda.zone>",
    "Xueying Wang <xueying@soda.zone>"
  ],
  "repository": "https://github.com/sodazone/ocelloids-services",
  "source": "./dist/deno/lib.ts",
  "exports": "./dist/lib.js",
  "module": "./dist/lib.js",
  "types": "./dist/ocelloids-client.d.ts",
  "files": [
    "/dist"
  ],
  "license": "Apache-2.0",
  "engines": {
    "node": ">=18"
  },
  "tsup": {
    "entry": [
      "src/lib.ts"
    ],
    "format": [
      "esm"
    ],
    "bundle": true,
    "sourcemap": true,
    "metafile": true,
    "clean": true,
    "dts": false
  },
  "scripts": {
    "build": "yarn build:ts && yarn build:api && yarn build:deno",
    "build:ts": "tsup",
    "build:api": "tsc && api-extractor run --local --verbose",
    "build:deno": "node deno-build.mjs",
    "test": "vitest run",
    "test:watch": "vitest",
    "test:coverage": "vitest run --coverage",
    "docs": "typedoc",
    "lint": "biome check --write src/**/*.ts"
  },
  "packageManager": "yarn@4.1.0",
  "peerDependencies": {
    "ws": "*"
  },
  "devDependencies": {
    "@biomejs/biome": "1.9.4",
    "@microsoft/api-extractor": "^7.47.11",
    "finalhandler": "^1.3.1",
    "mock-socket": "^9.3.1",
    "nock": "^14.0.0-beta.16",
    "tsup": "^8.3.5",
    "tsx": "^4.19.2",
    "typedoc": "^0.26.11",
    "typescript": "^5.6.3",
    "vitest": "^2.1.5"
  },
  "dependencies": {
    "isows": "^1.0.6",
    "ky": "^1.7.2",
    "zod": "^3.23.8"
  },
<<<<<<< HEAD
  "stableVersion": "2.3.5"
}
=======
  "stableVersion": "2.3.6"
}
>>>>>>> d28c38ad
<|MERGE_RESOLUTION|>--- conflicted
+++ resolved
@@ -65,10 +65,5 @@
     "ky": "^1.7.2",
     "zod": "^3.23.8"
   },
-<<<<<<< HEAD
-  "stableVersion": "2.3.5"
-}
-=======
   "stableVersion": "2.3.6"
 }
->>>>>>> d28c38ad
