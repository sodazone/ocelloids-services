--- conflicted
+++ resolved
@@ -15,10 +15,8 @@
   | 'intermediate'
   | null
 
-<<<<<<< HEAD
 export type JourneyStatus = 'received' | 'failed' | 'timeout' | 'sent' | 'unknown'
 
-=======
 /**
  * @public
  */
@@ -96,7 +94,6 @@
 /**
  * @internal
  */
->>>>>>> b5ffc6da
 export interface XcJourneyTable {
   id: Generated<number>
   correlation_id: ColumnType<string>
