import { Observable, map, mergeMap } from 'rxjs'

import { HexString, NetworkURN } from '@/lib.js'
import { SubstrateIngressConsumer } from '@/services/networking/substrate/ingress/types.js'

import { Hashers } from '@/services/networking/types.js'
import {
  Blake2128,
  Blake2128Concat,
  Blake2256,
  Identity,
  Twox64Concat,
  Twox128,
  Twox256,
} from '@polkadot-api/substrate-bindings'
import { AssetMetadata, StorageCodecs, WithRequired } from './types.js'
import { getLocationIfAny } from './util.js'

type MapOptions = {
  ed?: string
  isSufficient?: string
  extractMetadata?: (data: Record<string, any>) => {
    name: string
    symbol: string
    decimals: number
  }
}
type MapMultiLocationOptions = {
  chainId: string
  options: MapOptions
  onMultiLocationData?: (json: Record<string, any>) => Record<string, any>
}

export const mapAssetsRegistryMetadata = ({
  chainId,
  codecs,
  options,
}: {
  chainId: string
  codecs: WithRequired<StorageCodecs, 'assets'>
  options?: MapOptions
}) => {
  return (keyArgs: string) => {
    const codec = codecs.assets
    return (source: Observable<HexString>): Observable<AssetMetadata> => {
      return source.pipe(
        map((buffer) => {
          const assetId = codec.keyDecoder(keyArgs)[0]
          const assetDetails = buffer ? codec.dec(buffer) : {}
          const existentialDeposit = options?.ed ? assetDetails[options.ed].toString() : undefined
          const isSufficient = options?.isSufficient ? assetDetails[options.isSufficient] : undefined
          const extractMetadata = options?.extractMetadata
            ? options.extractMetadata
            : (data: Record<string, any>) => ({
                name: data.name?.asText(),
                symbol: data.symbol?.asText(),
                decimals: data.decimals,
              })
          return {
            chainId,
            id: assetId,
            xid: keyArgs,
            updated: Date.now(),
            ...extractMetadata(assetDetails),
            multiLocation: getLocationIfAny(assetDetails),
            existentialDeposit,
            isSufficient,
            externalIds: [],
            raw: {
              ...assetDetails,
              keyArgs,
            },
          } as AssetMetadata
        }),
      )
    }
  }
}

export const mapAssetsPalletAssets =
  (codecs: WithRequired<StorageCodecs, 'assets' | 'metadata'>, chainId: string) =>
  (keyArgs: string, ingress: SubstrateIngressConsumer) => {
    const assetCodec = codecs.assets
    const assetMetadataCodec = codecs.metadata

    return (source: Observable<HexString>): Observable<AssetMetadata> => {
      return source.pipe(
        map((buffer) => {
          const assetId = assetCodec.keyDecoder(keyArgs)[0]
          const assetDetails = assetCodec.dec(buffer)
          return {
            id: assetId,
            xid: keyArgs,
            updated: Date.now(),
            existentialDeposit: assetDetails.min_balance.toString(),
            isSufficient: assetDetails.is_sufficient,
            chainId,
            raw: assetDetails,
            externalIds: [],
          } as AssetMetadata
        }),
        // Assets Metadata
        mergeMap((asset) => {
          const key = assetMetadataCodec.enc(asset.id) as HexString
          return ingress.getStorage(asset.chainId as NetworkURN, key).pipe(
            map((buffer) => {
              const assetDetails = buffer ? assetMetadataCodec.dec(buffer) : {}
              return {
                ...asset,
                name: assetDetails.name?.asText(),
                symbol: assetDetails.symbol?.asText(),
                decimals: assetDetails.decimals,
                raw: {
                  ...asset.raw,
                  ...assetDetails,
                },
              }
            }),
          )
        }),
      )
    }
  }

const mergeMultiLocations = (
  codecs: WithRequired<StorageCodecs, 'locations'>,
  { onMultiLocationData }: MapMultiLocationOptions,
) => {
  return (ingress: SubstrateIngressConsumer) => {
    const codec = codecs.locations
    return mergeMap((asset: AssetMetadata) => {
      // Expand multilocations
      const key = codec.enc(asset.id) as HexString
      return ingress.getStorage(asset.chainId as NetworkURN, key).pipe(
        map((buffer) => {
          if (buffer === null || buffer.length === 0) {
            return asset
          }
          const maybeLoc = codec.dec(buffer)
          if (maybeLoc) {
            const multiLocation = onMultiLocationData === undefined ? maybeLoc : onMultiLocationData(maybeLoc)
            return {
              ...asset,
              multiLocation,
            } as AssetMetadata
          } else {
            return asset
          }
        }),
      )
    })
  }
}

<<<<<<< HEAD
export const mapAssetsPalletAndLocations = (options: MapMultiLocationOptions) => {
  return (codecs: Required<StorageCodecs>, keyArgs: string, ingress: SubstrateIngressConsumer) => {
=======
export const mapAssetsPalletAndLocations = (
  codecs: WithRequired<StorageCodecs, 'assets' | 'metadata' | 'locations'>,
  options: MapMultiLocationOptions,
) => {
  return (keyArgs: string, ingress: IngressConsumer) => {
>>>>>>> 6bc909d7
    return (source: Observable<HexString>): Observable<AssetMetadata> => {
      return source.pipe(
        mapAssetsPalletAssets(codecs, options.chainId)(keyArgs, ingress),
        mergeMultiLocations(codecs, options)(ingress),
      )
    }
  }
}

export const mapAssetsRegistryAndLocations = (
  codecs: WithRequired<StorageCodecs, 'assets' | 'locations'>,
  options: MapMultiLocationOptions,
) => {
  return (keyArgs: string, ingress: SubstrateIngressConsumer) => {
    return (source: Observable<HexString>): Observable<AssetMetadata> => {
      const { chainId } = options
      return source.pipe(
        mapAssetsRegistryMetadata({
          chainId,
          codecs,
          options: options.options,
        })(keyArgs),
        mergeMultiLocations(codecs, options)(ingress),
      )
    }
  }
}

export const hashItemPartialKey = (data: Uint8Array, hashers: Hashers) => {
  if (hashers.length > 1) {
    throw new Error('Multiple hasher not supported')
  }
  const hasher = hashers[0]
  switch (hasher.tag) {
    case 'Blake2128':
      return Blake2128(data)
    case 'Blake2256':
      return Blake2256(data)
    case 'Blake2128Concat':
      return Blake2128Concat(data)
    case 'Twox128':
      return Twox128(data)
    case 'Twox256':
      return Twox256(data)
    case 'Twox64Concat':
      return Twox64Concat(data)
    case 'Identity':
      return Identity(data)
  }
}<|MERGE_RESOLUTION|>--- conflicted
+++ resolved
@@ -2,8 +2,8 @@
 
 import { HexString, NetworkURN } from '@/lib.js'
 import { SubstrateIngressConsumer } from '@/services/networking/substrate/ingress/types.js'
-
-import { Hashers } from '@/services/networking/types.js'
+import { Hashers } from '@/services/networking/substrate/types.js'
+
 import {
   Blake2128,
   Blake2128Concat,
@@ -152,16 +152,11 @@
   }
 }
 
-<<<<<<< HEAD
-export const mapAssetsPalletAndLocations = (options: MapMultiLocationOptions) => {
-  return (codecs: Required<StorageCodecs>, keyArgs: string, ingress: SubstrateIngressConsumer) => {
-=======
 export const mapAssetsPalletAndLocations = (
-  codecs: WithRequired<StorageCodecs, 'assets' | 'metadata' | 'locations'>,
+  codecs: Required<StorageCodecs>,
   options: MapMultiLocationOptions,
 ) => {
-  return (keyArgs: string, ingress: IngressConsumer) => {
->>>>>>> 6bc909d7
+  return (keyArgs: string, ingress: SubstrateIngressConsumer) => {
     return (source: Observable<HexString>): Observable<AssetMetadata> => {
       return source.pipe(
         mapAssetsPalletAssets(codecs, options.chainId)(keyArgs, ingress),
