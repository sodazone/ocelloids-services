import { toHex } from 'polkadot-api/utils'
import { filter, map, mergeMap, switchMap } from 'rxjs'

import { asPublicKey } from '@/common/util.js'
import { HexString, NetworkURN } from '@/lib.js'
import { isEVMLog } from '@/services/networking/substrate/evm/decoder.js'
import { SubstrateIngressConsumer } from '@/services/networking/substrate/ingress/types.js'
import { SubstrateSharedStreams } from '@/services/networking/substrate/shared.js'
import { SubstrateApiContext } from '@/services/networking/substrate/types.js'
import { encodeFunctionData, erc20Abi } from 'viem'
import { AssetId } from '../../types.js'
import { assetMetadataKey, assetMetadataKeyHash } from '../../util.js'
<<<<<<< HEAD
import { BalancesFromStorage, BalanceUpdateItem } from '../types.js'
=======
import { BalanceUpdateItem, RuntimeQueryParams, RuntimeQueueData, StorageQueryParams } from '../types.js'
>>>>>>> 749fb30c
import { getFrontierAccountStoragesSlot, toBinary } from '../util.js'
import { decodeLog } from './evm.js'

const STORAGE_MODULE = 'EVM'
const STORAGE_NAME = 'AccountStorages'

function contractToAssetId(address: string): string {
  const addrStr = address.toLowerCase().slice(2)

  if (addrStr.startsWith('ffffffff')) {
    const hexPart = addrStr.slice(8)
    return BigInt('0x' + hexPart).toString()
  }

  return address
}

function asRuntimeQueryItem(
  chainId: NetworkURN,
  account: HexString,
  contractAddress: HexString,
): BalanceUpdateItem {
  const assetKeyHash = toHex(assetMetadataKeyHash(assetMetadataKey(chainId, contractAddress))) as HexString
  const runtimeQueryParams = toErc20RuntimeQuery(account, contractAddress)
  const data: RuntimeQueueData = {
    ...runtimeQueryParams,
    assetKeyHash,
    type: 'runtime',
    account,
    publicKey: account as HexString,
  }
  return {
    queueKey: `${account}::${assetKeyHash}`,
    data,
  }
}

export function toErc20RuntimeQuery(account: HexString, contractAddress: HexString): RuntimeQueryParams {
  const callData = encodeFunctionData({
    abi: erc20Abi,
    functionName: 'balanceOf',
    args: [account],
  })

  return {
    api: 'EthereumRuntimeRPCApi',
    method: 'call',
    args: [
      toBinary('0x0000000000000000000000000000000000000000'),
      toBinary(contractAddress),
      toBinary(callData),
      [0n, 0n, 0n, 0n],
      [30000000000n, 0n, 0n, 0n],
      undefined,
      undefined,
      undefined,
      false,
      undefined,
    ],
  }
}

export function moonbeamBalances$(chainId: NetworkURN, ingress: SubstrateIngressConsumer) {
  const streams = SubstrateSharedStreams.instance(ingress)

  return ingress.getContext(chainId).pipe(
    map((apiCtx) => {
      const storageCodec = apiCtx.storageCodec(STORAGE_MODULE, STORAGE_NAME)
      return (account: HexString, contractAddress: HexString, assetId: AssetId): BalanceUpdateItem => {
        const publicKey = asPublicKey(account)
        const partialData = {
          module: STORAGE_MODULE,
          name: STORAGE_NAME,
          assetKeyHash: toHex(assetMetadataKeyHash(assetMetadataKey(chainId, assetId))) as HexString,
        }

        return {
          queueKey: `${publicKey}::${partialData.assetKeyHash}`,
          data: {
            ...partialData,
            type: 'storage',
            account,
            publicKey,
            storageKey: storageCodec.keys.enc(
              toBinary(contractAddress),
              toBinary(getFrontierAccountStoragesSlot(account, 0)),
            ) as HexString,
          },
        }
      }
    }),
    switchMap((asStorageItem) =>
      streams.blockEvents(chainId).pipe(
        filter((ev) => isEVMLog(ev)),
        map(decodeLog),
        filter(Boolean),
        mergeMap(({ address, decoded }) => {
          const assetId = contractToAssetId(address)
          const items: BalanceUpdateItem[] = []

          if (decoded) {
            const { from, to } = decoded.args as { from: HexString; to: HexString }
            if (assetId.startsWith('0x')) {
              items.push(
                asRuntimeQueryItem(chainId, from, address as HexString),
                asRuntimeQueryItem(chainId, to, address as HexString),
              )
            } else {
              items.push(
                asStorageItem(from, address as HexString, assetId),
                asStorageItem(to, address as HexString, assetId),
              )
            }
          }
          return items
        }),
      ),
    ),
  )
}

export function toEVMStorageKey(
  contractAddress: HexString,
  slotKey: HexString,
  apiCtx: SubstrateApiContext,
): StorageQueryParams | null {
  const storageCodec = apiCtx.storageCodec(STORAGE_MODULE, STORAGE_NAME)
  try {
    const storageKey = storageCodec.keys.enc(toBinary(contractAddress), toBinary(slotKey)) as HexString
    return {
      storageKey,
      module: STORAGE_MODULE,
      name: STORAGE_NAME,
    }
  } catch (error) {
    console.error(
      error,
      'Error encoding storage key for EVM contract address=%s slot=%s',
      contractAddress,
      slotKey,
    )
    return null
  }
}<|MERGE_RESOLUTION|>--- conflicted
+++ resolved
@@ -1,20 +1,15 @@
 import { toHex } from 'polkadot-api/utils'
 import { filter, map, mergeMap, switchMap } from 'rxjs'
-
+import { encodeFunctionData, erc20Abi } from 'viem'
 import { asPublicKey } from '@/common/util.js'
 import { HexString, NetworkURN } from '@/lib.js'
 import { isEVMLog } from '@/services/networking/substrate/evm/decoder.js'
 import { SubstrateIngressConsumer } from '@/services/networking/substrate/ingress/types.js'
 import { SubstrateSharedStreams } from '@/services/networking/substrate/shared.js'
 import { SubstrateApiContext } from '@/services/networking/substrate/types.js'
-import { encodeFunctionData, erc20Abi } from 'viem'
 import { AssetId } from '../../types.js'
 import { assetMetadataKey, assetMetadataKeyHash } from '../../util.js'
-<<<<<<< HEAD
-import { BalancesFromStorage, BalanceUpdateItem } from '../types.js'
-=======
 import { BalanceUpdateItem, RuntimeQueryParams, RuntimeQueueData, StorageQueryParams } from '../types.js'
->>>>>>> 749fb30c
 import { getFrontierAccountStoragesSlot, toBinary } from '../util.js'
 import { decodeLog } from './evm.js'
 
