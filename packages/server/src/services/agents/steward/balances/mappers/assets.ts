--- conflicted
+++ resolved
@@ -9,11 +9,7 @@
 import { SubstrateApiContext } from '@/services/networking/substrate/types.js'
 
 import { AssetId } from '../../types.js'
-<<<<<<< HEAD
-import { BalancesFromStorage, BalanceUpdateItem } from '../types.js'
-=======
 import { BalanceUpdateItem, StorageQueryParams } from '../types.js'
->>>>>>> 749fb30c
 import { asBalanceUpdateItem } from './storage.js'
 
 const PALLET_EVENTS = ['Burned', 'Deposited', 'Issued', 'Transferred', 'Withdrawn']
