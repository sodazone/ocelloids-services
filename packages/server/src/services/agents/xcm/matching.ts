import EventEmitter from 'node:events'

import { Mutex } from 'async-mutex'
import { safeDestr } from 'destr'

import { AgentRuntimeContext } from '@/services/agents/types.js'
import { getRelayId, isOnSameConsensus } from '@/services/config.js'
import { Janitor, JanitorTask } from '@/services/persistence/level/janitor.js'
import { Logger, SubLevel, jsonEncoded } from '@/services/types.js'

import { HexString } from '@/lib.js'
import { TelemetryXcmEventEmitter } from './telemetry/events.js'
import {
  GenericXcmBridge,
  GenericXcmHop,
  GenericXcmReceived,
  GenericXcmRelayed,
  GenericXcmTimeout,
  Leg,
  MessageHashData,
  XcmBridge,
  XcmBridgeAcceptedWithContext,
  XcmBridgeDeliveredWithContext,
  XcmBridgeInboundWithContext,
  XcmHop,
  XcmInbound,
  XcmJourney,
  XcmMessagePayload,
  XcmReceived,
  XcmRelayed,
  XcmRelayedWithContext,
  XcmSent,
  XcmTimeout,
  XcmWaypointContext,
  prefixes,
} from './types.js'

const DEFAULT_TIMEOUT = 10 * 60000

export type XcmMatchedReceiver = (payload: XcmMessagePayload) => Promise<void> | void

export type ChainBlock = {
  chainId: string
  blockHash: string
  blockNumber: string
}

type WithRequired<T, K extends keyof T> = T & { [P in K]-?: T[P] }
type XcmSentWithId = WithRequired<XcmSent, 'messageId'>

export function matchingKey(chainId: string, messageId: string) {
  return `${chainId}:${messageId}`
}

function matchingRange(chainId: string) {
  return {
    gt: matchingKey(chainId, '0'),
    lt: matchingKey(chainId, '1'),
  }
}

function hasTopicId(hashKey: string, idKey?: string) {
  return hashKey !== idKey
}

/**
 * Matches sent XCM messages on the destination.
 * It does not assume any ordering.
 *
 * Current matching logic takes into account that messages at origin and destination
 * might or might not have a unique ID set via SetTopic instruction.
 * Therefore, it supports matching logic using both message hash and message ID.
 *
 * When unique message ID is implemented in all XCM events, we can:
 * - simplify logic to match only by message ID
 * - check notification storage by message ID and do not store for matching if already matched
 */
export class MatchingEngine extends (EventEmitter as new () => TelemetryXcmEventEmitter) {
  readonly #log: Logger
  readonly #janitor: Janitor

  readonly #outbound: SubLevel<XcmSent>
  readonly #inbound: SubLevel<XcmInbound>
  readonly #relay: SubLevel<XcmRelayedWithContext>
  readonly #hop: SubLevel<XcmSent>
  readonly #bridge: SubLevel<XcmSent>
  readonly #bridgeAccepted: SubLevel<XcmBridge>
  readonly #bridgeInbound: SubLevel<XcmBridgeInboundWithContext>
  readonly #messageData: SubLevel<HexString>
  readonly #mutex: Mutex
  readonly #xcmMatchedReceiver: XcmMatchedReceiver
  readonly #expiry: number

  constructor({ log, db, janitor }: AgentRuntimeContext, xcmMatchedReceiver: XcmMatchedReceiver) {
    super()

    this.#log = log
    this.#janitor = janitor
    this.#mutex = new Mutex()
    this.#xcmMatchedReceiver = xcmMatchedReceiver

    // Key format: [destination-chain-id]:[message-id/hash]
    this.#outbound = db.sublevel<string, XcmSent>(prefixes.matching.outbound, jsonEncoded)

    // [current-chain-id]:[message-id/hash]
    this.#inbound = db.sublevel<string, XcmInbound>(prefixes.matching.inbound, jsonEncoded)

    // [relay-outbound-chain-id]:[message-id/hash]
    this.#relay = db.sublevel<string, XcmRelayedWithContext>(prefixes.matching.relay, jsonEncoded)

    // [hop-stop-chain-id]:[message-id/hash]
    this.#hop = db.sublevel<string, XcmSent>(prefixes.matching.hop, jsonEncoded)

    // [bridge-chain-id]:[message-id]
    this.#bridge = db.sublevel<string, XcmSent>(prefixes.matching.bridge, jsonEncoded)

    // [bridge-key]
    this.#bridgeAccepted = db.sublevel<string, XcmBridge>(prefixes.matching.bridgeAccepted, jsonEncoded)

    // [bridge-key]
    this.#bridgeInbound = db.sublevel<string, XcmBridgeInboundWithContext>(
      prefixes.matching.bridgeIn,
      jsonEncoded,
    )

    this.#messageData = db.sublevel<string, HexString>(prefixes.matching.messageData, {})

    this.#expiry = DEFAULT_TIMEOUT
    this.#janitor.on('sweep', this.#onXcmSwept.bind(this))
  }

  async onMessageData({ hash, data }: MessageHashData) {
    await this.#mutex.runExclusive(async () => {
      this.#log.info('[matching] STORE HASH DATA hash=%s', hash)
      await this.#messageData.put(hash, data)
      await this.#janitor.schedule({
        sublevel: prefixes.matching.messageData,
        key: hash,
        expiry: 600_000,
      })
    })
  }

  async onOutboundMessage(outMsg: XcmSent) {
    // Confirmation key at destination
    await this.#mutex.runExclusive(async () => {
      const hashKey = matchingKey(outMsg.destination.chainId, outMsg.waypoint.messageHash)
      // check first if there is already an outbound msg stored with the same key
      if (await this.#isOutboundDuplicate(hashKey)) {
        return outMsg
      }

      if (outMsg.forwardId !== undefined) {
        // Is bridged message
        // Try to match origin message (on other consensus) using the forward ID.
        // If found, create outbound message with origin context and current waypoint context
        // before trying to match inbound (on same consensus).
        // If origin message not found, treat as normal XCM outbound
        try {
          const {
            origin: { chainId },
            messageId,
            forwardId,
            waypoint,
          } = outMsg
          const forwardIdKey = matchingKey(chainId, forwardId)
          const originMsg = await this.#bridge.get(forwardIdKey)

          const bridgedSent: XcmSent = {
            ...originMsg,
            waypoint,
            messageId,
            forwardId,
          }
          await this.#handleXcmOutbound(bridgedSent)
          await this.#bridge.del(forwardIdKey)
        } catch {
          await this.#handleXcmOutbound(outMsg)
        }
      } else if (outMsg.messageId) {
        // Is not bridged message
        // First try to match by hop key
        // If found, emit hop, and do not store anything
        // If no matching hop key, assume is origin outbound message -> try to match inbound
        // We assume that the original origin message is ALWAYS received first.
        // NOTE: hops can only use idKey since message hash will be different on each hop
        try {
          const hopKey = matchingKey(outMsg.origin.chainId, outMsg.messageId)
          const originMsg = await this.#hop.get(hopKey)

          await this.#findRelayInbound(outMsg, originMsg)

          this.#log.info(
            '[%s:h] MATCHED HOP OUT origin=%s id=%s (block=%s #%s)',
            outMsg.origin.chainId,
            originMsg.origin.chainId,
            hopKey,
            outMsg.origin.blockHash,
            outMsg.origin.blockNumber,
          )
          // do not delete hop key because maybe hop stop inbound hasn't arrived yet
          this.#onXcmHopOut(originMsg, outMsg)
        } catch {
          await this.#handleXcmOutbound(outMsg)
        }
      } else {
        await this.#handleXcmOutbound(outMsg)
      }
    })

    return outMsg
  }

  async onInboundMessage(inMsg: XcmInbound) {
    await this.#mutex.runExclusive(async () => {
      if (inMsg.messageData === undefined) {
        try {
          inMsg.messageData = await this.#messageData.get(inMsg.messageHash)
        } catch {
          //
        }
      }
      const hashKey = matchingKey(inMsg.chainId, inMsg.messageHash)
      const idKey = matchingKey(inMsg.chainId, inMsg.messageId ?? 'unknown')

      if (hasTopicId(hashKey, idKey)) {
        try {
          // 1.1. Try to match any hops
          await this.#tryHopMatchOnInbound(inMsg)
        } catch {
          try {
            // 1.2. Try to match outbounds
            const outMsg = await Promise.any([this.#outbound.get(idKey), this.#outbound.get(hashKey)])
            // Reconstruct hashKey with outbound message hash in case of hopped messages
            const recHashKey = matchingKey(inMsg.chainId, outMsg.waypoint.messageHash)
            this.#log.info(
              '[%s:i] MATCHED hash=%s id=%s rec=%s (block=%s #%s)',
              inMsg.chainId,
              hashKey,
              idKey,
              recHashKey,
              inMsg.blockHash,
              inMsg.blockNumber,
            )
            await this.#outbound.batch().del(idKey).del(hashKey).del(recHashKey).write()
            this.#onXcmMatched(outMsg, inMsg)
          } catch {
            // 1.3. If no matches, store inbound
            await this.#storeXcmInbound(inMsg)
          }
        }
      } else {
        try {
          await this.#tryHopMatchOnInbound(inMsg)
        } catch {
          try {
            const outMsg = await this.#outbound.get(hashKey)
            this.#log.info(
              '[%s:i] MATCHED hash=%s (block=%s #%s)',
              inMsg.chainId,
              hashKey,
              inMsg.blockHash,
              inMsg.blockNumber,
            )
            // if outbound has no messageId, we can safely assume that
            // idKey and hashKey are made up of only the message hash.
            // if outbound has messageId, we need to reconstruct idKey and hashKey
            // using outbound values to ensure that no dangling keys will be left on janitor sweep.
            const batch = this.#outbound.batch().del(hashKey).del(idKey)
            if (outMsg.messageId !== undefined) {
              batch.del(matchingKey(inMsg.chainId, outMsg.messageId))
              batch.del(matchingKey(inMsg.chainId, outMsg.waypoint.messageHash))
            }
            await batch.write()
            this.#onXcmMatched(outMsg, inMsg)
          } catch {
            await this.#storeXcmInbound(inMsg)
          }
        }
      }
    })
  }

  async onRelayedMessage(relayMsg: XcmRelayedWithContext) {
    const relayId = getRelayId(relayMsg.origin)
    const idKey = relayMsg.messageId
      ? matchingKey(relayMsg.recipient, relayMsg.messageId)
      : matchingKey(relayMsg.recipient, relayMsg.messageHash)

    await this.#mutex.runExclusive(async () => {
      try {
        // Hop relay matching heuristic :_
        for await (const originMsg of this.#outbound.values(matchingRange(relayMsg.recipient))) {
          if (
            originMsg.legs.find(({ partialMessage }) => {
              return partialMessage && relayMsg.messageData?.includes(partialMessage.substring(10))
            }) !== undefined
          ) {
            this.#log.info(
              '[%s:r] RELAYED HOP origin=%s recipient=%s (block=%s #%s)',
              relayId,
              originMsg.origin.chainId,
              relayMsg.recipient,
              relayMsg.blockHash,
              relayMsg.blockNumber,
            )
            this.#onXcmRelayed(originMsg, relayMsg)
            return
          }
        }
        const outMsg = await this.#outbound.get(idKey)
        this.#log.info(
          '[%s:r] RELAYED origin=%s recipient=%s (block=%s #%s)',
          relayId,
          relayMsg.origin,
          relayMsg.recipient,
          relayMsg.blockHash,
          relayMsg.blockNumber,
        )
        await this.#relay.del(idKey)
        await this.#onXcmRelayed(outMsg, relayMsg)
      } catch {
        const relayKey = relayMsg.messageId
          ? matchingKey(relayMsg.origin, relayMsg.messageId)
          : matchingKey(relayMsg.origin, relayMsg.messageHash)
        this.#log.info(
          '[%s:r] STORED relayKey=%s origin=%s recipient=%s (block=%s #%s)',
          relayId,
          relayKey,
          relayMsg.origin,
          relayMsg.recipient,
          relayMsg.blockHash,
          relayMsg.blockNumber,
        )
        await this.#relay.put(relayKey, relayMsg)
        await this.#janitor.schedule({
          sublevel: prefixes.matching.relay,
          key: relayKey,
        })
      }
    })
  }

  async onBridgeOutboundAccepted(msg: XcmBridgeAcceptedWithContext) {
    await this.#mutex.runExclusive(async () => {
      if (msg.forwardId === undefined) {
        this.#log.error(
          '[%s] forward_id_to not found for bridge accepted message (block=%s #%s)',
          msg.chainId,
          msg.blockHash,
          msg.blockNumber,
        )
        return
      }
      const { chainId, forwardId, bridgeKey } = msg
      const idKey = matchingKey(chainId, forwardId)

      try {
        const originMsg = await this.#bridge.get(idKey)

        const { blockHash, blockNumber, event, messageData, instructions, messageHash } = msg
        const legIndex = originMsg.legs.findIndex((l) => l.from === chainId && l.type === 'bridge')
        const waypointContext: XcmWaypointContext = {
          legIndex,
          chainId,
          blockHash,
          blockNumber: blockNumber.toString(),
          event,
          messageData,
          messageHash,
          instructions,
          outcome: 'Success', // always 'Success' since it's delivered
          error: null,
        }
        const bridgeOutMsg: XcmBridge = new GenericXcmBridge(originMsg, waypointContext, {
          bridgeMessageType: 'accepted',
          bridgeKey,
          forwardId,
        })
        const sublevelBridgeKey = `${bridgeKey}`
        await this.#bridgeAccepted.put(sublevelBridgeKey, bridgeOutMsg)
        await this.#janitor.schedule({
          sublevel: prefixes.matching.bridgeAccepted,
          key: sublevelBridgeKey,
        })
        this.#log.info(
          '[%s:ba] BRIDGE MESSAGE ACCEPTED key=%s (block=%s #%s)',
          chainId,
          sublevelBridgeKey,
          msg.blockHash,
          msg.blockNumber,
        )
        this.#onXcmBridgeAccepted(bridgeOutMsg)
      } catch {
        this.#log.warn(
          '[%s:ba] ORIGIN MSG NOT FOUND id=%s (block=%s #%s)',
          chainId,
          idKey,
          msg.blockHash,
          msg.blockNumber,
        )
      }
    })
  }

  async onBridgeOutboundDelivered(msg: XcmBridgeDeliveredWithContext) {
    await this.#mutex.runExclusive(async () => {
      const { chainId, bridgeKey } = msg
      const sublevelBridgeKey = `${bridgeKey}`
      try {
        const bridgeOutMsg = await this.#bridgeAccepted.get(sublevelBridgeKey)
        try {
          const bridgeInMsg = await this.#bridgeInbound.get(sublevelBridgeKey)
          this.#log.info(
            '[%s:bd] BRIDGE MATCHED key=%s (block=%s #%s)',
            chainId,
            sublevelBridgeKey,
            msg.blockHash,
            msg.blockNumber,
          )
          await this.#bridgeInbound.del(sublevelBridgeKey)
          await this.#bridgeAccepted.del(sublevelBridgeKey)
          this.#onXcmBridgeDelivered({ ...bridgeOutMsg, bridgeMessageType: 'delivered' })
          this.#onXcmBridgeMatched(bridgeOutMsg, bridgeInMsg)
        } catch {
          this.#log.info(
            '[%s:bo] BRIDGE DELIVERED key=%s (block=%s #%s)',
            chainId,
            sublevelBridgeKey,
            msg.blockHash,
            msg.blockNumber,
          )
          this.#onXcmBridgeDelivered(bridgeOutMsg)
        }
      } catch {
        this.#log.warn(
          '[%s:bd] BRIDGE ACCEPTED MSG NOT FOUND key=%s (block=%s #%s)',
          chainId,
          sublevelBridgeKey,
          msg.blockHash,
          msg.blockNumber,
        )
      }
    })
  }

  async onBridgeInbound(bridgeInMsg: XcmBridgeInboundWithContext) {
    await this.#mutex.runExclusive(async () => {
      const { chainId, bridgeKey } = bridgeInMsg
      const sublevelBridgeKey = `${bridgeKey}`

      try {
        const bridgeOutMsg = await this.#bridgeAccepted.get(sublevelBridgeKey)
        this.#log.info(
          '[%s:bi] BRIDGE MATCHED key=%s (block=%s #%s)',
          chainId,
          sublevelBridgeKey,
          bridgeInMsg.blockHash,
          bridgeInMsg.blockNumber,
        )
        await this.#bridgeAccepted.del(sublevelBridgeKey)
        this.#onXcmBridgeMatched(bridgeOutMsg, bridgeInMsg)
      } catch {
        this.#log.info(
          '[%s:bi] BRIDGE IN STORED id=%s (block=%s #%s)',
          chainId,
          sublevelBridgeKey,
          bridgeInMsg.blockHash,
          bridgeInMsg.blockNumber,
        )
        this.#bridgeInbound.put(sublevelBridgeKey, bridgeInMsg)
        await this.#janitor.schedule({
          sublevel: prefixes.matching.bridgeIn,
          key: sublevelBridgeKey,
        })
      }
    })
  }

  async #isOutboundDuplicate(hashKey: string) {
    try {
      const existing = await this.#outbound.get(hashKey)
      this.#log.debug(
        '[%s:o] DUPLICATE outbound dropped hash=%s (block=%s #%s)',
        existing.origin.chainId,
        hashKey,
        existing.origin.blockHash,
        existing.origin.blockNumber,
      )
      return true
    } catch {
      return false
    }
  }

  async stop() {
    await this.#mutex.waitForUnlock()
  }

  // try to find in DB by hop key
  // if found, emit hop, and do not store anything
  // if no matching hop key, assume is destination inbound and store.
  // We assume that the original origin message is ALWAYS received first.
  // NOTE: hops can only use idKey since message hash will be different on each hop
  async #tryHopMatchOnInbound(msg: XcmInbound) {
    try {
      const hopKey = matchingKey(msg.chainId, msg.messageId ?? msg.messageHash)
      const originMsg = await this.#hop.get(hopKey)
      this.#log.info(
        '[%s:h] MATCHED HOP IN origin=%s id=%s (block=%s #%s)',
        msg.chainId,
        originMsg.origin.chainId,
        hopKey,
        msg.blockHash,
        msg.blockNumber,
      )
      // do not delete hop key because maybe hop stop outbound hasn't arrived yet
      // TO THINK: store in different keys?
      this.#onXcmHopIn(originMsg, msg)
    } catch {
      // Try to match inbound msg as final destination receive in case of multi-hop xcms
      // Hop matching heuristic :_
      for await (const originMsg of this.#outbound.values(matchingRange(msg.chainId))) {
        if (
          originMsg.legs.find(({ partialMessage }) => {
            return partialMessage && msg.messageData?.includes(partialMessage.substring(10))
          }) !== undefined
        ) {
          // Matched outbound by heuristic
          // Need to clean up outbound keys to not trigger timeout
          this.#log.info(
            '[%s:i] MATCHED BY HEURISTIC origin=%s (block=%s #%s)',
            msg.chainId,
            originMsg.origin.chainId,
            msg.blockHash,
            msg.blockNumber,
          )
          const legIndex = originMsg.legs.findIndex((l) => l.to === msg.chainId)
          if (legIndex === originMsg.legs.length - 1) {
            const batch = this.#outbound.batch()
            for (const leg of originMsg.legs) {
              const stop = leg.to

              batch.del(matchingKey(stop, originMsg.waypoint.messageHash))
              if (originMsg.messageId) {
                batch.del(matchingKey(stop, originMsg.messageId))
              }
            }
            await batch.write()
          }

          this.#onXcmMatched(originMsg, msg)
          return
        }
      }

      throw new Error('No matching hops')
    }
  }

  async #storeXcmInbound(msg: XcmInbound) {
    const hashKey = matchingKey(msg.chainId, msg.messageHash)
    const idKey = matchingKey(msg.chainId, msg.messageId ?? 'unknown')

    if (hasTopicId(hashKey, idKey)) {
      this.#log.info(
        '[%s:i] STORED hash=%s id=%s (block=%s #%s)',
        msg.chainId,
        hashKey,
        idKey,
        msg.blockHash,
        msg.blockNumber,
      )
      await this.#inbound.batch().put(idKey, msg).put(hashKey, msg).write()
      await this.#janitor.schedule(
        {
          sublevel: prefixes.matching.inbound,
          key: hashKey,
        },
        {
          sublevel: prefixes.matching.inbound,
          key: idKey,
        },
      )
    } else {
      this.#log.info(
        '[%s:i] STORED hash=%s (block=%s #%s)',
        msg.chainId,
        hashKey,
        msg.blockHash,
        msg.blockNumber,
      )
      await this.#inbound.put(hashKey, msg)
      await this.#janitor.schedule({
        sublevel: prefixes.matching.inbound,
        key: hashKey,
      })
    }
  }

  // Try to get stored inbound messages and notify if any
  // If inbound messages are found, clean up outbound.
  // If not found, store outbound message in #outbound to match destination inbound
  // and #hop to match hop outbounds and inbounds.
  // Note: if relay messages arrive after outbound and inbound, it will not match.
  async #handleXcmOutbound(msg: XcmSent) {
    // Hop matching heuristic :_
    for await (const originMsg of this.#hop.values(matchingRange(msg.origin.chainId))) {
      if (
        originMsg.legs.find(
          ({ partialMessage }) =>
            partialMessage && msg.waypoint.messageData?.includes(partialMessage.substring(10)),
        ) !== undefined
      ) {
        await this.#findRelayInbound(msg, originMsg)

        this.#log.info(
          '[%s:h] MATCHED HOP OUT BY HEURISTIC origin=%s (block=%s #%s)',
          msg.waypoint.chainId,
          originMsg.origin.chainId,
          msg.waypoint.blockHash,
          msg.waypoint.blockNumber,
        )
        this.#onXcmHopOut(originMsg, msg)
        return
      }
    }

    await this.#findRelayInbound(msg)

    // Emit outbound notification
    this.#log.info(
      '[%s:o] OUT origin=%s destination=%s (block=%s #%s)',
      msg.waypoint.chainId,
      msg.origin.chainId,
      msg.destination.chainId,
      msg.waypoint.blockHash,
      msg.waypoint.blockNumber,
    )
    this.#onXcmOutbound(msg)

    try {
      await this.#tryMatchOnOutbound(
        {
          hash: matchingKey(msg.destination.chainId, msg.waypoint.messageHash),
          id: msg.messageId ? matchingKey(msg.destination.chainId, msg.messageId) : undefined,
        },
        msg,
      )
    } catch {
      await this.#storeOnOutbound(msg)
    }
  }

  async #tryMatchOnOutbound(keys: { hash: string; id?: string }, msg: XcmJourney, isHop = false) {
    if (keys.id === undefined) {
      const inMsg = await this.#inbound.get(keys.hash)
      this.#log.info(
        isHop ? '[%s:o] MATCHED HOP IN hash=%s (block=%s #%s)' : '[%s:o] MATCHED hash=%s (block=%s #%s)',
        msg.origin.chainId,
        keys.hash,
        msg.origin.blockHash,
        msg.origin.blockNumber,
      )
      await this.#inbound.del(keys.hash)
      if (isHop) {
        this.#onXcmHopIn(msg, inMsg)
      } else {
        this.#onXcmMatched(msg, inMsg)
      }
    } else {
      // Still we don't know if the inbound is upgraded, so get both id and hash keys
      // i.e. if uses message ids
      const inMsg = await Promise.any([this.#inbound.get(keys.id), this.#inbound.get(keys.hash)])

      this.#log.info(
        isHop
          ? '[%s:o] MATCHED HOP IN hash=%s id=%s (block=%s #%s)'
          : '[%s:o] MATCHED hash=%s id=%s (block=%s #%s)',
        msg.origin.chainId,
        keys.hash,
        keys.id,
        msg.origin.blockHash,
        msg.origin.blockNumber,
      )
      await this.#inbound.batch().del(keys.id).del(keys.hash).write()
      if (isHop) {
        this.#onXcmHopIn(msg, inMsg)
      } else {
        this.#onXcmMatched(msg, inMsg)
      }
    }
  }

  async #storeOnOutbound(msg: XcmSent) {
    const sublegs = msg.legs.filter((l) => isOnSameConsensus(msg.waypoint.chainId, l.from))

    for (const leg of sublegs) {
      if (msg.messageId === undefined || msg.messageId === msg.waypoint.messageHash) {
        await this.#storeLegOnOutboundWithHash(msg, leg)
      } else {
        await this.#storeLegOnOutboundWithTopicId(msg as XcmSentWithId, leg)
      }
    }
  }

  async #storeLegOnOutboundWithTopicId(msg: XcmSentWithId, leg: Leg) {
    const stop = leg.to
    const hKey = matchingKey(stop, msg.waypoint.messageHash)
    const iKey = matchingKey(stop, msg.messageId)

    if (leg.type === 'bridge') {
      const bridgeOut = leg.from
      const bridgeIn = leg.to
      const bridgeOutIdKey = matchingKey(bridgeOut, msg.messageId)
      const bridgeInIdKey = matchingKey(bridgeIn, msg.messageId)
      this.#log.info(
        '[%s:b] STORED out=%s outKey=%s in=%s inKey=%s (block=%s #%s)',
        msg.origin.chainId,
        bridgeOut,
        bridgeOutIdKey,
        bridgeIn,
        bridgeInIdKey,
        msg.origin.blockHash,
        msg.origin.blockNumber,
      )
      await this.#bridge.batch().put(bridgeOutIdKey, msg).put(bridgeInIdKey, msg).write()
      await this.#janitor.schedule(
        {
          sublevel: prefixes.matching.bridge,
          key: bridgeOutIdKey,
          expiry: this.#expiry,
        },
        {
          sublevel: prefixes.matching.bridge,
          key: bridgeInIdKey,
          expiry: this.#expiry,
        },
      )
      return
    }

    if (leg.type === 'hop') {
      try {
        await this.#tryMatchOnOutbound(
          {
            hash: hKey,
            id: iKey,
          },
          msg,
          true,
        )
      } catch (_e) {
        //
      }
      this.#log.info(
        '[%s:h] STORED stop=%s hash=%s id=%s (block=%s #%s)',
        msg.origin.chainId,
        stop,
        hKey,
        iKey,
        msg.origin.blockHash,
        msg.origin.blockNumber,
      )
      await this.#putHops([iKey, msg], [hKey, msg])
    }

    if (leg.relay !== undefined || leg.type === 'vmp') {
      this.#log.info(
        '[%s:o] STORED dest=%s hash=%s id=%s (block=%s #%s)',
        msg.origin.chainId,
        stop,
        hKey,
        iKey,
        msg.origin.blockHash,
        msg.origin.blockNumber,
      )
      await this.#outbound.batch().put(iKey, msg).put(hKey, msg).write()
      await this.#janitor.schedule(
        {
          sublevel: prefixes.matching.outbound,
          key: hKey,
          expiry: this.#expiry,
        },
        {
          sublevel: prefixes.matching.outbound,
          key: iKey,
          expiry: this.#expiry,
        },
      )
    }
  }

  async #storeLegOnOutboundWithHash(msg: XcmSent, leg: Leg) {
    const stop = leg.to
    const hKey = matchingKey(stop, msg.waypoint.messageHash)

    if (leg.type === 'hop') {
      try {
        await this.#tryMatchOnOutbound(
          {
            hash: hKey,
          },
          msg,
          true,
        )
      } catch (_e) {
        //
      }
      this.#log.info(
        '[%s:h] STORED stop=%s hash=%s (block=%s #%s)',
        msg.origin.chainId,
        stop,
        hKey,
        msg.origin.blockHash,
        msg.origin.blockNumber,
      )
      await this.#putHops([hKey, msg])
    }

    if (leg.relay !== undefined || leg.type === 'vmp') {
      this.#log.info(
        '[%s:o] STORED dest=%s hash=%s (block=%s #%s)',
        msg.origin.chainId,
        stop,
        hKey,
        msg.origin.blockHash,
        msg.origin.blockNumber,
      )
      await this.#outbound.put(hKey, msg)
      await this.#janitor.schedule({
        sublevel: prefixes.matching.outbound,
        key: hKey,
        expiry: this.#expiry,
      })
    }
  }

  async #putHops(...entries: [string, XcmJourney][]) {
    for (const [key, journey] of entries) {
      await this.#hop.put(key, journey)
      await this.#janitor.schedule({
        sublevel: prefixes.matching.hop,
        key,
        expiry: this.#expiry,
      })
    }
  }

  /**
   * Try to get any stored relay messages and notify if found.
   * do not clean up outbound in case inbound has not arrived yet.
   */
  async #findRelayInbound(outMsg: XcmSent, origin?: XcmSent) {
<<<<<<< HEAD
    const relayKey = outMsg.messageId
      ? matchingKey(outMsg.origin.chainId, outMsg.messageId)
      : matchingKey(outMsg.origin.chainId, outMsg.waypoint.messageHash)

=======
>>>>>>> fd994eee
    try {
      const relayKey = outMsg.messageId
        ? matchingKey(outMsg.origin.chainId, outMsg.messageId)
        : matchingKey(outMsg.origin.chainId, outMsg.waypoint.messageHash)
      const relayMsg = await this.#relay.get(relayKey)
      this.#log.info(
        '[%s:r] RELAYED key=%s (block=%s #%s)',
        outMsg.origin.chainId,
        relayKey,
        outMsg.origin.blockHash,
        outMsg.origin.blockNumber,
      )
      await this.#relay.del(relayKey)
<<<<<<< HEAD
      this.#onXcmRelayed(origin ?? outMsg, relayMsg)
=======
      await this.#onXcmRelayed(origin ?? outMsg, relayMsg)
>>>>>>> fd994eee
    } catch {
      // noop, it's possible that there are no relay subscriptions for an origin.
    }
  }

  #onXcmOutbound(outMsg: XcmSent) {
    this.emit('telemetryXcmOutbound', outMsg)

    try {
      this.#xcmMatchedReceiver(outMsg)
    } catch (e) {
      this.#log.error(e, 'Error on notification')
    }
  }

  #onXcmMatched(outMsg: XcmSent, inMsg: XcmInbound) {
    this.emit('telemetryXcmMatched', inMsg, outMsg)
    if (inMsg.assetsTrapped !== undefined) {
      this.emit('telemetryXcmTrapped', inMsg, outMsg)
    }

    try {
      const message: XcmReceived = new GenericXcmReceived(outMsg, inMsg)
      this.#xcmMatchedReceiver(message)
    } catch (e) {
      this.#log.error(e, 'Error on notification')
    }
  }

  #onXcmRelayed(outMsg: XcmSent, relayMsg: XcmRelayedWithContext) {
    const message: XcmRelayed = new GenericXcmRelayed(outMsg, relayMsg)
    this.emit('telemetryXcmRelayed', message)

    try {
      this.#xcmMatchedReceiver(message)
    } catch (e) {
      this.#log.error(e, 'Error on notification')
    }
  }

  #onXcmHopOut(originMsg: XcmSent, hopMsg: XcmSent) {
    try {
      const { chainId, blockHash, blockNumber, event, outcome, error } = hopMsg.origin
      const { instructions, messageData, messageHash, assetsTrapped, timestamp } = hopMsg.waypoint
      const currentLeg = hopMsg.legs[0]
      const legIndex = originMsg.legs.findIndex((l) => l.from === currentLeg.from && l.to === currentLeg.to)
      const waypointContext: XcmWaypointContext = {
        legIndex,
        chainId,
        blockHash,
        blockNumber,
        timestamp,
        event,
        outcome,
        error,
        messageData,
        messageHash,
        instructions,
        assetsTrapped,
      }
      const message: XcmHop = new GenericXcmHop(originMsg, waypointContext, 'out')

      this.emit('telemetryXcmHop', message)

      this.#xcmMatchedReceiver(message)
    } catch (e) {
      this.#log.error(e, 'Error on notification')
    }
  }

  // NOTE: message data, hash and instructions are right for hop messages with 1 intermediate stop
  // but will be wrong on the second or later hops for XCM with > 2 intermediate stops
  // since we are not storing messages or contexts of intermediate hops
  #onXcmHopIn(originMsg: XcmSent, hopMsg: XcmInbound) {
    if (hopMsg.assetsTrapped !== undefined) {
      this.emit('telemetryXcmTrapped', hopMsg, originMsg)
    }

    try {
      const { chainId, blockHash, blockNumber, event, outcome, error, assetsTrapped, timestamp } = hopMsg
      const { messageData, messageHash, instructions } = originMsg.waypoint
      const legIndex = originMsg.legs.findIndex((l) => l.to === chainId)
      const waypointContext: XcmWaypointContext = {
        legIndex,
        chainId,
        blockHash,
        blockNumber,
        timestamp,
        event,
        outcome,
        error,
        messageData,
        messageHash,
        instructions,
        assetsTrapped,
      }
      const message: XcmHop = new GenericXcmHop(originMsg, waypointContext, 'in')

      this.emit('telemetryXcmHop', message)

      this.#xcmMatchedReceiver(message)
    } catch (e) {
      this.#log.error(e, 'Error on notification')
    }
  }

  #onXcmBridgeAccepted(bridgeAcceptedMsg: XcmBridge) {
    this.emit('telemetryXcmBridge', bridgeAcceptedMsg)
    try {
      this.#xcmMatchedReceiver(bridgeAcceptedMsg)
    } catch (e) {
      this.#log.error(e, 'Error on notification')
    }
  }

  #onXcmBridgeDelivered(bridgeDeliveredMsg: XcmBridge) {
    this.emit('telemetryXcmBridge', bridgeDeliveredMsg)
    try {
      this.#xcmMatchedReceiver(bridgeDeliveredMsg)
    } catch (e) {
      this.#log.error(e, 'Error on notification')
    }
  }

  #onXcmBridgeMatched(bridgeOutMsg: XcmBridge, bridgeInMsg: XcmBridgeInboundWithContext) {
    try {
      const { chainId, blockHash, blockNumber, timestamp, event, outcome, error, bridgeKey } = bridgeInMsg
      const { messageData, messageHash, instructions } = bridgeOutMsg.waypoint
      const legIndex = bridgeOutMsg.legs.findIndex((l) => l.to === chainId && l.type === 'bridge')
      const waypointContext: XcmWaypointContext = {
        legIndex,
        chainId,
        blockHash,
        blockNumber: blockNumber.toString(),
        timestamp,
        event,
        messageData,
        messageHash,
        instructions,
        outcome,
        error,
      }
      const bridgeMatched: XcmBridge = new GenericXcmBridge(bridgeOutMsg, waypointContext, {
        bridgeMessageType: 'received',
        bridgeKey,
        forwardId: bridgeOutMsg.forwardId,
      })

      this.emit('telemetryXcmBridge', bridgeMatched)

      this.#xcmMatchedReceiver(bridgeMatched)
    } catch (e) {
      this.#log.error(e, 'Error on notification')
    }
  }

  #onXcmSwept(task: JanitorTask, msg: string) {
    try {
      if (task.sublevel === prefixes.matching.outbound) {
        const outMsg = safeDestr<XcmSent>(msg)
        const message: XcmTimeout = new GenericXcmTimeout(outMsg)
        this.#log.debug('TIMEOUT on key %s', task.key)
        this.emit('telemetryXcmTimeout', message)
        this.#xcmMatchedReceiver(message)
      }
    } catch (e) {
      this.#log.error(e, 'Error on notification')
    }
  }
}<|MERGE_RESOLUTION|>--- conflicted
+++ resolved
@@ -852,13 +852,6 @@
    * do not clean up outbound in case inbound has not arrived yet.
    */
   async #findRelayInbound(outMsg: XcmSent, origin?: XcmSent) {
-<<<<<<< HEAD
-    const relayKey = outMsg.messageId
-      ? matchingKey(outMsg.origin.chainId, outMsg.messageId)
-      : matchingKey(outMsg.origin.chainId, outMsg.waypoint.messageHash)
-
-=======
->>>>>>> fd994eee
     try {
       const relayKey = outMsg.messageId
         ? matchingKey(outMsg.origin.chainId, outMsg.messageId)
@@ -872,11 +865,7 @@
         outMsg.origin.blockNumber,
       )
       await this.#relay.del(relayKey)
-<<<<<<< HEAD
-      this.#onXcmRelayed(origin ?? outMsg, relayMsg)
-=======
       await this.#onXcmRelayed(origin ?? outMsg, relayMsg)
->>>>>>> fd994eee
     } catch {
       // noop, it's possible that there are no relay subscriptions for an origin.
     }
