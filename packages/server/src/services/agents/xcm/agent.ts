--- conflicted
+++ resolved
@@ -5,21 +5,12 @@
 import { ControlQuery } from '@/common/index.js'
 import { ValidationError } from '@/errors.js'
 import { Egress } from '@/services/egress/hub.js'
-<<<<<<< HEAD
 import { SubstrateIngressConsumer } from '@/services/networking/substrate/ingress/types.js'
 import { Subscription } from '@/services/subscriptions/types.js'
 import { AnyJson, Logger, NetworkURN } from '@/services/types.js'
 
 import { Agent, AgentMetadata, AgentRuntimeContext, Subscribable, getAgentCapabilities } from '../types.js'
 
-import { filter } from 'rxjs'
-=======
-import { IngressConsumer } from '@/services/ingress/index.js'
-import { Subscription } from '@/services/subscriptions/types.js'
-import { AnyJson, Logger, NetworkURN } from '@/services/types.js'
-
-import { Agent, AgentMetadata, AgentRuntimeContext, Subscribable, getAgentCapabilities } from '../types.js'
->>>>>>> e7b28d22
 import { XcmSubscriptionManager } from './handlers.js'
 import {
   matchMessage,
