--- conflicted
+++ resolved
@@ -7,84 +7,15 @@
 import { retryWithTruncatedExpBackoff } from '@/common/index.js'
 import { HexString } from '@/lib.js'
 import { matchExtrinsic } from '@/services/agents/xcm/ops/util.js'
-import { ServiceConfiguration, createNetworkId, getConsensus } from '@/services/config.js'
+import { createNetworkId, getConsensus } from '@/services/config.js'
 import { Logger, NetworkURN } from '@/services/types.js'
 import { z } from 'zod'
 import { RETRY_CAPPED } from '../../watcher.js'
-<<<<<<< HEAD
-import { Block, SubstrateApi } from '../types.js'
-
-type GapRange = [number, number, number]
-type GapsMap = Record<string, GapRange>
-
-let cachedGapsMap: GapsMap = {}
-
-const INITIAL_DELAY_MS = 0.1 * 60 * 1_000 // 5 minutes
-const EMIT_INTERVAL_MS = 1_000 // 1s
-const MAX_CONCURRENT_BLOCK_REQUESTS = 1
-
-export function backfillBlocks$(
-  log: Logger,
-  {
-    api$,
-    start,
-    end,
-    chainId,
-    rate,
-  }: { api$: Observable<SubstrateApi>; chainId: string; start: number; end: number; rate: number },
-): Observable<Block> {
-  const total = end - start + 1
-  let count = 0
-
-  log.info('[%s] backfilling stream %s-%s', chainId, start, end)
-
-  return api$.pipe(
-    delay(INITIAL_DELAY_MS),
-    switchMap((api) =>
-      range(start, total).pipe(
-        zipWith(interval(EMIT_INTERVAL_MS * rate)),
-        map(([blockNumber]) => blockNumber),
-        mergeMap(
-          // use controlled concurrency
-          (blockNumber) =>
-            defer(() =>
-              from(api.getBlockHash(blockNumber)).pipe(
-                retryWithTruncatedExpBackoff(RETRY_CAPPED),
-                tapError(log, chainId, 'getBlockHash'),
-                mergeMap(
-                  (hash) =>
-                    defer(() => from(api.getBlock(hash, false))).pipe(
-                      retryWithTruncatedExpBackoff(RETRY_CAPPED),
-                      map((block): Block => ({ status: 'finalized', ...block })),
-                      catchError((err) => {
-                        log.warn(err, '[backfill] Failed to getBlock for %s (%s)', blockNumber, hash)
-                        return EMPTY
-                      }),
-                    ),
-                  MAX_CONCURRENT_BLOCK_REQUESTS,
-                ),
-                tap(() => {
-                  count++
-                  if (count % 10 === 0 || count === total) {
-                    const pct = ((count / total) * 100).toFixed(1)
-                    log.info('[%s] BACKFILLED block %s (%s/%s, %s%)', chainId, blockNumber, count, total, pct)
-                  }
-                }),
-                catchError((err) => {
-                  log.warn(err, '[%s] Dropping block %s due to error', chainId, blockNumber)
-                  return EMPTY
-                }),
-              ),
-            ),
-          MAX_CONCURRENT_BLOCK_REQUESTS,
-=======
-import { createSubstrateClient } from '../client.js'
 import { BackedCandidate, Block, SubstrateApi } from '../types.js'
 
 const BackfillConfigSchema = z.object({
   start: z.number(),
   end: z.number(),
-  initialBlockHash: z.optional(z.string()),
   paraIds: z.array(z.string()), // NetworkURN[]
 })
 const BackfillConfigsSchema = z.record(
@@ -103,16 +34,15 @@
   readonly #log: Logger
   readonly #chainBlock$ = new Map<string, Observable<Block>>()
   readonly #chainBlockHash$ = new Map<string, Subject<HexString>>()
-  readonly #chainApi$ = new Map<string, Observable<SubstrateApi>>()
   readonly #relaySubscriptions = new Map<string, Subscription>()
 
-  readonly #serviceConfig: ServiceConfiguration
   readonly #backfillConfig?: BackfillConfigs
-
-  constructor(log: Logger, serviceConfig: ServiceConfiguration) {
+  #getApi: (chainId: NetworkURN) => Promise<SubstrateApi>
+
+  constructor(log: Logger, getApi: (chainId: NetworkURN) => Promise<SubstrateApi>) {
     this.#log = log
-    this.#serviceConfig = serviceConfig
     this.#backfillConfig = this.#loadConfig(process.env.OC_SUBSTRATE_BACKFILL_FILE)
+    this.#getApi = getApi
   }
 
   getBackfill$(chainId: string) {
@@ -134,22 +64,13 @@
     }
 
     for (const [relayId, config] of Object.entries(this.#backfillConfig)) {
-      const relayApiConfig = this.#serviceConfig.substrate.find(({ id }) => id === relayId)
-      if (!relayApiConfig) {
-        continue
-      }
-
-      const api$ = from(
-        createSubstrateClient(this.#log, relayId, relayApiConfig.provider.url, config.initialBlockHash),
-      )
-
       // Create para chain streams
       for (const paraId of config.paraIds) {
         this.#initParaChainStream(paraId)
       }
 
       // Create relay chain block stream
-      this.#initRelayChainStream(relayId, config, api$)
+      this.#initRelayChainStream(relayId, config)
     }
   }
 
@@ -167,35 +88,24 @@
     // Allow 2 concurrent block requests in parachains since block hash emission order is already controlled by relay stream
     const observable$ = subject.pipe(
       mergeMap((hash) => {
-        let api$ = this.#chainApi$.get(paraId)
-        if (!api$) {
-          const config = this.#serviceConfig.substrate.find(({ id }) => id === paraId)
-          if (!config) {
-            return EMPTY
-          }
-          api$ = from(createSubstrateClient(this.#log, paraId, config.provider.url, hash))
-          this.#chainApi$.set(paraId, api$)
-        }
-
-        return api$.pipe(switchMap((api) => this.#getBlock(api, hash)))
+        return from(this.#getApi(paraId as NetworkURN)).pipe(switchMap((api) => this.#getBlock(api, hash)))
       }, MAX_CONCURRENT_BLOCK_REQUESTS),
     )
 
     this.#chainBlock$.set(paraId, observable$)
   }
 
-  #initRelayChainStream(relayId: string, config: BackfillConfig, api$: Observable<SubstrateApi>) {
+  #initRelayChainStream(relayId: string, config: BackfillConfig) {
     const { start, end } = config
     const totalBlocks = end - start + 1
 
-    const relayBlock$ = api$.pipe(
+    const relayBlock$ = from(this.#getApi(relayId as NetworkURN)).pipe(
       delay(INITIAL_DELAY_MS),
       switchMap((api) =>
         range(start, totalBlocks).pipe(
           zipWith(interval(EMIT_INTERVAL_MS)),
           map(([blockNumber]) => blockNumber),
           concatMap((blockNumber) => this.#getBlockWithHash(api, relayId, blockNumber)),
->>>>>>> b0365625
         ),
       ),
       share(),
@@ -251,7 +161,7 @@
   }
 
   #getBlock(api: SubstrateApi, hash: string): Observable<Block> {
-    return defer(() => from(api.getBlock(hash))).pipe(
+    return defer(() => from(api.getBlock(hash, false))).pipe(
       retryWithTruncatedExpBackoff(RETRY_CAPPED),
       map((block): Block => ({ status: 'finalized', ...block })),
       catchError((err) => {
