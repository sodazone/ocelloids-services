import type { Registry } from '@polkadot/types/types'
import { Observable, bufferCount, filter, map, mergeMap } from 'rxjs'

import { filterNonNull, types } from '@sodazone/ocelloids-sdk'

import { createNetworkId } from '../../config.js'
import { NetworkURN } from '../../types.js'
import { GetOutboundHrmpMessages } from '../types-augmented.js'
import {
  GenericXcmInboundWithContext,
  GenericXcmSentWithContext,
  MessageQueueEventContext,
  XcmInboundWithContext,
  XcmSentWithContext,
<<<<<<< HEAD
} from '../types.js';
import { getMessageId, mapAssetsTrapped, matchEvent } from './util.js';
import { fromXcmpFormat } from './xcm-format.js';
import { GetOutboundHrmpMessages } from '../types-augmented.js';
import { createNetworkId } from '../../config.js';
import { NetworkURN } from '../../types.js';
import { blockEventToHuman, xcmMessagesSent } from './common.js';
=======
} from '../types.js'
import { blockEventToHuman, xcmMessagesSent } from './common.js'
import { getMessageId, getSendersFromEvent, mapAssetsTrapped, matchEvent } from './util.js'
import { fromXcmpFormat } from './xcm-format.js'
>>>>>>> da706e03

const METHODS_XCMP_QUEUE = ['Success', 'Fail']

function findOutboundHrmpMessage(
  origin: NetworkURN,
  getOutboundHrmpMessages: GetOutboundHrmpMessages,
  registry: Registry
) {
  return (source: Observable<XcmSentWithContext>): Observable<GenericXcmSentWithContext> => {
    return source.pipe(
      mergeMap((sentMsg): Observable<GenericXcmSentWithContext> => {
        const { blockHash, messageHash, messageId } = sentMsg
        return getOutboundHrmpMessages(blockHash).pipe(
          map((messages) => {
            return messages
              .flatMap((msg) => {
                const { data, recipient } = msg
                // TODO: caching strategy
                const xcms = fromXcmpFormat(data, registry)
                return xcms.map(
                  (xcmProgram) =>
                    new GenericXcmSentWithContext({
                      ...sentMsg,
                      messageData: xcmProgram.toU8a(),
                      recipient: createNetworkId(origin, recipient.toNumber().toString()),
                      messageHash: xcmProgram.hash.toHex(),
                      instructions: {
                        bytes: xcmProgram.toU8a(),
                        json: xcmProgram.toHuman(),
                      },
                      messageId: getMessageId(xcmProgram),
                    })
                )
              })
              .find((msg) => {
                return messageId ? msg.messageId === messageId : msg.messageHash === messageHash
              })
          }),
          filterNonNull()
        )
      })
    )
  }
}

export function extractXcmpSend(
  origin: NetworkURN,
  getOutboundHrmpMessages: GetOutboundHrmpMessages,
  registry: Registry
) {
  return (source: Observable<types.BlockEvent>): Observable<XcmSentWithContext> => {
    return source.pipe(
      filter((event) => matchEvent(event, 'xcmpQueue', 'XcmpMessageSent') || matchEvent(event, 'polkadotXcm', 'Sent')),
      xcmMessagesSent(),
      findOutboundHrmpMessage(origin, getOutboundHrmpMessages, registry)
    )
  }
}

export function extractXcmpReceive() {
  return (source: Observable<types.BlockEvent>): Observable<XcmInboundWithContext> => {
    return source.pipe(
      bufferCount(2, 1),
      // eslint-disable-next-line complexity
      map(([maybeAssetTrapEvent, maybeXcmpEvent]) => {
        if (maybeXcmpEvent === undefined) {
          return null
        }

        const assetTrapEvent = matchEvent(maybeAssetTrapEvent, ['xcmPallet', 'polkadotXcm'], 'AssetsTrapped')
          ? maybeAssetTrapEvent
          : undefined
        const assetsTrapped = mapAssetsTrapped(assetTrapEvent)

        if (matchEvent(maybeXcmpEvent, 'xcmpQueue', METHODS_XCMP_QUEUE)) {
          const xcmpQueueData = maybeXcmpEvent.data as any

          return new GenericXcmInboundWithContext({
            event: blockEventToHuman(maybeXcmpEvent),
            blockHash: maybeXcmpEvent.blockHash.toHex(),
            blockNumber: maybeXcmpEvent.blockNumber.toPrimitive(),
            extrinsicId: maybeXcmpEvent.extrinsicId,
            messageHash: xcmpQueueData.messageHash.toHex(),
            messageId: xcmpQueueData.messageId?.toHex(),
            outcome: maybeXcmpEvent.method === 'Success' ? 'Success' : 'Fail',
            error: xcmpQueueData.error,
            assetsTrapped,
          })
        } else if (matchEvent(maybeXcmpEvent, 'messageQueue', 'Processed')) {
          const { id, success, error } = maybeXcmpEvent.data as unknown as MessageQueueEventContext
          // Received event only emits field `message_id`,
          // which is actually the message hash in chains that do not yet support Topic ID.
          const messageId = id.toHex()
          const messageHash = messageId

          return new GenericXcmInboundWithContext({
            event: blockEventToHuman(maybeXcmpEvent),
            blockHash: maybeXcmpEvent.blockHash.toHex(),
            blockNumber: maybeXcmpEvent.blockNumber.toPrimitive(),
            messageHash,
            messageId,
            outcome: success?.isTrue ? 'Success' : 'Fail',
            error: error ? error.toHuman() : null,
            assetsTrapped,
          })
        }

        return null
      }),
      filterNonNull()
    )
  }
}<|MERGE_RESOLUTION|>--- conflicted
+++ resolved
@@ -12,7 +12,6 @@
   MessageQueueEventContext,
   XcmInboundWithContext,
   XcmSentWithContext,
-<<<<<<< HEAD
 } from '../types.js';
 import { getMessageId, mapAssetsTrapped, matchEvent } from './util.js';
 import { fromXcmpFormat } from './xcm-format.js';
@@ -20,14 +19,8 @@
 import { createNetworkId } from '../../config.js';
 import { NetworkURN } from '../../types.js';
 import { blockEventToHuman, xcmMessagesSent } from './common.js';
-=======
-} from '../types.js'
-import { blockEventToHuman, xcmMessagesSent } from './common.js'
-import { getMessageId, getSendersFromEvent, mapAssetsTrapped, matchEvent } from './util.js'
-import { fromXcmpFormat } from './xcm-format.js'
->>>>>>> da706e03
 
-const METHODS_XCMP_QUEUE = ['Success', 'Fail']
+const METHODS_XCMP_QUEUE = ['Success', 'Fail'];
 
 function findOutboundHrmpMessage(
   origin: NetworkURN,
