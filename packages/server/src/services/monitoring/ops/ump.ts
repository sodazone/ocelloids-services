--- conflicted
+++ resolved
@@ -15,7 +15,6 @@
   MessageQueueEventContext,
   XcmInboundWithContext,
   XcmSentWithContext,
-<<<<<<< HEAD
 } from '../types.js';
 import { GetOutboundUmpMessages } from '../types-augmented.js';
 import { getMessageId, getParaIdFromOrigin, mapAssetsTrapped, matchEvent } from './util.js';
@@ -23,14 +22,8 @@
 import { getChainId, getRelayId } from '../../config.js';
 import { NetworkURN } from '../../types.js';
 import { blockEventToHuman, xcmMessagesSent } from './common.js';
-=======
-} from '../types.js'
-import { blockEventToHuman, xcmMessagesSent } from './common.js'
-import { getMessageId, getParaIdFromOrigin, getSendersFromEvent, mapAssetsTrapped, matchEvent } from './util.js'
-import { asVersionedXcm } from './xcm-format.js'
->>>>>>> da706e03
 
-const METHODS_MQ_PROCESSED = ['Processed', 'ProcessingFailed']
+const METHODS_MQ_PROCESSED = ['Processed', 'ProcessingFailed'];
 
 function createUmpReceivedWithContext(
   subOrigin: NetworkURN,
