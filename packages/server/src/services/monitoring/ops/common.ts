--- conflicted
+++ resolved
@@ -1,6 +1,5 @@
-import { Observable, map } from 'rxjs'
+import { map, Observable } from 'rxjs';
 
-<<<<<<< HEAD
 import type { Registry } from '@polkadot/types/types';
 import type { XcmV2Xcm, XcmV3Xcm, XcmV3Instruction } from '@polkadot/types/lookup';
 import { u8aConcat, stringToU8a, hexToU8a } from '@polkadot/util';
@@ -18,18 +17,6 @@
 import { NetworkURN } from '../../types.js';
 import { createNetworkId, getChainId, getConsensus, isOnSameConsensus } from '../../config.js';
 import { types } from '@sodazone/ocelloids-sdk';
-=======
-import type { XcmV2Xcm, XcmV3Xcm } from '@polkadot/types/lookup'
-import type { Registry } from '@polkadot/types/types'
-
-import { types } from '@sodazone/ocelloids-sdk'
-import { createNetworkId, getChainId, getConsensus } from '../../config.js'
-import { NetworkURN } from '../../types.js'
-import { AnyJson, GenericXcmSent, Leg, XcmSent, XcmSentWithContext } from '../types.js'
-import { getSendersFromEvent, networkIdFromMultiLocation } from './util.js'
-import { asVersionedXcm } from './xcm-format.js'
-import { XcmV4Xcm } from './xcm-types.js'
->>>>>>> da706e03
 
 // eslint-disable-next-line complexity
 function recursiveExtractStops(origin: NetworkURN, instructions: XcmV2Xcm | XcmV3Xcm | XcmV4Xcm, stops: NetworkURN[]) {
@@ -50,7 +37,6 @@
       nextStop = dest
       message = xcm
     } else if (instruction.isTransferReserveAsset) {
-<<<<<<< HEAD
       const { dest, xcm } = instruction.asTransferReserveAsset;
       nextStop = dest;
       message = xcm;
@@ -68,11 +54,6 @@
         stops.push(networkId);
         recursiveExtractStops(networkId, xcm, stops);
       }
-=======
-      const { dest, xcm } = instruction.asTransferReserveAsset
-      nextStop = dest
-      message = xcm
->>>>>>> da706e03
     }
 
     if (nextStop !== undefined && message !== undefined) {
@@ -89,14 +70,8 @@
 }
 
 function constructLegs(origin: NetworkURN, stops: NetworkURN[]) {
-<<<<<<< HEAD
   const legs: Leg[] = [];
   const nodes = [origin].concat(stops);
-=======
-  const legs: Leg[] = []
-  const destination = stops[stops.length - 1]
-  const nodes = [origin].concat(stops)
->>>>>>> da706e03
   for (let i = 0; i < nodes.length - 1; i++) {
     const from = nodes[i]
     const to = nodes[i + 1]
@@ -111,12 +86,6 @@
         leg.relay = createNetworkId(from, '0')
         leg.type = 'hrmp'
       }
-<<<<<<< HEAD
-=======
-      if (from !== origin || to !== destination) {
-        leg.type = 'hop'
-      }
->>>>>>> da706e03
     } else {
       leg.type = 'bridge'
     }
@@ -124,7 +93,6 @@
     legs.push(leg)
   }
 
-<<<<<<< HEAD
   if (legs.length === 1) {
     return legs;
   }
@@ -138,10 +106,20 @@
     }
   }
 
-  return legs;
-=======
+  if (legs.length === 1) {
+    return legs;
+  }
+
+  for (let i = 0; i < legs.length - 1; i++) {
+    const leg1 = legs[i];
+    const leg2 = legs[i + 1];
+    if (isOnSameConsensus(leg1.from, leg2.to)) {
+      leg1.type = 'hop';
+      leg2.type = 'hop';
+    }
+  }
+
   return legs
->>>>>>> da706e03
 }
 
 /**
@@ -158,7 +136,6 @@
   return (source: Observable<XcmSentWithContext>): Observable<XcmSent> =>
     source.pipe(
       map((message) => {
-<<<<<<< HEAD
         const { instructions, recipient } = message;
         const stops: NetworkURN[] = [recipient];
         const versionedXcm = asVersionedXcm(instructions.bytes, registry);
@@ -173,14 +150,6 @@
           forwardId = blake2AsHex(derivedIdBuf);
         }
         return new GenericXcmSent(id, origin, message, legs, forwardId);
-=======
-        const { instructions, recipient } = message
-        const stops: NetworkURN[] = [recipient]
-        const versionedXcm = asVersionedXcm(instructions.bytes, registry)
-        recursiveExtractStops(origin, versionedXcm[`as${versionedXcm.type}`], stops)
-        const legs = constructLegs(origin, stops)
-        return new GenericXcmSent(id, origin, message, legs)
->>>>>>> da706e03
       })
     )
 }
@@ -198,11 +167,7 @@
     meta: event.meta.toHuman(),
     method: event.method,
     section: event.section,
-<<<<<<< HEAD
   } as AnyJson;
-=======
-  } as AnyJson
->>>>>>> da706e03
 }
 
 export function xcmMessagesSent() {
