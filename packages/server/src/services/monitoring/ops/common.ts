--- conflicted
+++ resolved
@@ -3,21 +3,12 @@
 import type { Registry } from '@polkadot/types/types';
 import type { XcmV2Xcm, XcmV3Xcm, XcmV3Instruction } from '@polkadot/types/lookup';
 
-<<<<<<< HEAD
-import { GenericXcmSent, XcmSent, XcmSentWithContext } from '../types.js';
+import { GenericXcmSent, Leg, XcmSent, XcmSentWithContext } from '../types.js';
 import { getBridgeHubNetworkId, getParaIdFromJunctions, networkIdFromMultiLocation } from './util.js';
-=======
-import { GenericXcmSent, Leg, XcmSent, XcmSentWithContext } from '../types.js';
-import { networkIdFromMultiLocation } from './util.js';
->>>>>>> d26db6f0
 import { asVersionedXcm } from './xcm-format.js';
 import { XcmV4Xcm, XcmV4Instruction } from './xcm-types.js';
 import { NetworkURN } from '../../types.js';
-<<<<<<< HEAD
-import { createNetworkId } from '../../config.js';
-=======
 import { createNetworkId, getChainId, getConsensus } from '../../config.js';
->>>>>>> d26db6f0
 
 // eslint-disable-next-line complexity
 function recursiveExtractStops(origin: NetworkURN, instructions: XcmV2Xcm | XcmV3Xcm | XcmV4Xcm, stops: NetworkURN[]) {
