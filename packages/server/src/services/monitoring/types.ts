--- conflicted
+++ resolved
@@ -43,16 +43,15 @@
   messageId?: HexString
 }
 
-<<<<<<< HEAD
-export type XcmProgram = {
-  bytes: Uint8Array,
-  json: AnyJson
-=======
 export type AssetsTrapped = {
   assets: AnyJson,
   hash: HexString,
   event: AnyJson
->>>>>>> 072c8113
+}
+
+export type XcmProgram = {
+  bytes: Uint8Array,
+  json: AnyJson
 }
 
 export interface XcmSentWithContext extends XcmWithContext {
