import fs from 'node:fs'

import { FastifyPluginAsync } from 'fastify'
import fp from 'fastify-plugin'
import toml from 'toml'
import z from 'zod'

import { ConfigServerOptions } from '../types.js'
import { NetworkURN } from './types.js'

const $RpcProvider = z.object({
  type: z.literal('rpc'),
  url: z.string().min(1),
})

const wellKnownChains = ['polkadot', 'ksmcc3', 'rococo_v2_2', 'westend2'] as const

const $SmoldotProvider = z.object({
  type: z.literal('smoldot'),
  name: z.enum(wellKnownChains).optional(),
  spec: z.string().min(1).optional(),
})

const globalConsensus = [
  'local',
  'polkadot',
  'kusama',
  'rococo',
  'wococo',
  'westend',
  'ethereum',
  'byfork',
  'bygenesis',
  'bitcoincore',
  'bitcoincash',
] as const

export type GlobalConsensus = (typeof globalConsensus)[number]

<<<<<<< HEAD
export function isGlobalConsensus(value: string): value is GlobalConsensus {
  const s: readonly string[] = globalConsensus;
  return s.includes(value);
}

const $NetworkProvider = z.discriminatedUnion('type', [$RpcProvider, $SmoldotProvider]);
=======
const $NetworkProvider = z.discriminatedUnion('type', [$RpcProvider, $SmoldotProvider])
>>>>>>> da706e03

const networkIdRegex = new RegExp(`^urn:ocn:(${globalConsensus.join('|')}):([a-zA-Z0-9]+)$`)

/**
 * The network ID is a URN with the following format: `urn:ocn:<GlobalConsensus>:<ChainId>`.
 *
 * - `GlobalConsensus`: A literal representing the consensus network (e.g., polkadot, kusama, ethereum).
 * - `ChainId`: Typically a numeric identifier within the consensus system (e.g., 0 for Polkadot relay chain, a parachain id).
 */
export const $NetworkId = z.string().regex(networkIdRegex)

const $NetworkConfiguration = z.object({
  id: $NetworkId,
  relay: $NetworkId.optional(),
  provider: $NetworkProvider,
  recovery: z.boolean().optional(),
  batchSize: z.number().int().min(1).optional(),
})

export const $ServiceConfiguration = z.object({
  networks: z.array($NetworkConfiguration).min(1),
})

export type NetworkId = z.infer<typeof $NetworkId>
export type NetworkConfiguration = z.infer<typeof $NetworkConfiguration>
export type ServiceConfiguration = z.infer<typeof $ServiceConfiguration>

export function isRelay({ networks }: ServiceConfiguration, chainId: NetworkURN) {
  return networks.findIndex((n) => n.relay === undefined && n.id === chainId) >= 0
}

export function isNetworkDefined({ networks }: ServiceConfiguration, chainId: NetworkURN) {
  return networks.findIndex((n) => n.id === chainId) >= 0
}

export function getConsensus(networkId: NetworkURN) {
  return networkId.split(':')[2]
}

export function isOnSameConsensus(network1: NetworkURN, network2: NetworkURN) {
  return getConsensus(network1) === getConsensus(network2);
}

export function getChainId(networkId: NetworkURN) {
  return networkId.split(':')[3]
}

export function getRelayId(networkId: NetworkURN): NetworkURN {
  return `urn:ocn:${getConsensus(networkId)}:0`
}

export function createNetworkId(consensus: string | NetworkURN, chainId: string): NetworkURN {
  const c = consensus.startsWith('urn:ocn:') ? getConsensus(consensus as NetworkURN) : consensus
  return `urn:ocn:${c}:${chainId}`
}

declare module 'fastify' {
  interface FastifyInstance {
    localConfig: ServiceConfiguration
  }
}

const configPlugin: FastifyPluginAsync<ConfigServerOptions> = async (fastify, options) => {
  if (options.config === undefined) {
    throw new Error('Service configuration file was not provided')
  }

  const configPath = options.config

  fastify.log.info(`Loading configuration from ${configPath}`)

  try {
    const config = $ServiceConfiguration.parse(toml.parse(fs.readFileSync(configPath, 'utf-8')))
    fastify.decorate('localConfig', config)
  } catch (err) {
    /* istanbul ignore next */
    if (err instanceof z.ZodError) {
      fastify.log.error(err.issues)
    } else {
      fastify.log.error(err)
    }
    /* istanbul ignore next */
    throw new Error('Error while loading configuration.')
  }
}

export default fp(configPlugin, { fastify: '>=4.x', name: 'config' })<|MERGE_RESOLUTION|>--- conflicted
+++ resolved
@@ -35,18 +35,14 @@
   'bitcoincash',
 ] as const
 
-export type GlobalConsensus = (typeof globalConsensus)[number]
+export type GlobalConsensus = (typeof globalConsensus)[number];
 
-<<<<<<< HEAD
 export function isGlobalConsensus(value: string): value is GlobalConsensus {
   const s: readonly string[] = globalConsensus;
   return s.includes(value);
 }
 
-const $NetworkProvider = z.discriminatedUnion('type', [$RpcProvider, $SmoldotProvider]);
-=======
 const $NetworkProvider = z.discriminatedUnion('type', [$RpcProvider, $SmoldotProvider])
->>>>>>> da706e03
 
 const networkIdRegex = new RegExp(`^urn:ocn:(${globalConsensus.join('|')}):([a-zA-Z0-9]+)$`)
 
