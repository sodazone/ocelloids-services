--- conflicted
+++ resolved
@@ -1,13 +1,10 @@
 import { TextEncoder } from 'util'
 import { DuckDBBlobValue } from '@duckdb/node-api'
-<<<<<<< HEAD
+import { fromBufferToBase58 } from '@polkadot-api/substrate-bindings'
 import bs58 from 'bs58'
-=======
-import { fromBufferToBase58 } from '@polkadot-api/substrate-bindings'
->>>>>>> b5ffc6da
 import { safeDestr } from 'destr'
 import { Binary, getSs58AddressInfo } from 'polkadot-api'
-import { toHex } from 'polkadot-api/utils'
+import { fromHex, toHex } from 'polkadot-api/utils'
 
 import { HexString } from '@/lib.js'
 import { Event } from '@/services/networking/substrate/types.js'
@@ -31,6 +28,17 @@
   )?.value
 }
 
+export function isEVMAddress(account: string) {
+  return account.startsWith('0x') && account.length === 42
+}
+
+export function asAccountId(account: HexString, ss58Prefix = 0): string {
+  if (isEVMAddress(account)) {
+    return account
+  }
+  return fromBufferToBase58(ss58Prefix)(fromHex(account))
+}
+
 export function stringToUa8(v: string) {
   return textEncoder.encode(v)
 }
@@ -51,7 +59,6 @@
   return pk.toLowerCase() as HexString
 }
 
-<<<<<<< HEAD
 /**
  * Convert an account ID to normalized hex public key
  * Supports:
@@ -64,20 +71,6 @@
   if (!accountId) {
     throw new Error('empty accountId')
   }
-=======
-export function isEVMAddress(account: string) {
-  return account.startsWith('0x') && account.length === 42
-}
-
-export function asAccountId(account: HexString, ss58Prefix = 0): string {
-  if (isEVMAddress(account)) {
-    return account
-  }
-  return fromBufferToBase58(ss58Prefix)(fromHex(account))
-}
-
-const textEncoder = new TextEncoder()
->>>>>>> b5ffc6da
 
   // Ethereum / Sui (0x-prefixed)
   if (accountId.startsWith('0x')) {
